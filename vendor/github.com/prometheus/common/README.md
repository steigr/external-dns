--- conflicted
+++ resolved
@@ -6,11 +6,7 @@
 
 * **config**: Common configuration structures
 * **expfmt**: Decoding and encoding for the exposition format
-<<<<<<< HEAD
-* **log**: A logging wrapper around [logrus](https://github.com/Sirupsen/logrus)
-=======
 * **log**: A logging wrapper around [logrus](https://github.com/sirupsen/logrus)
->>>>>>> bd1aef26
 * **model**: Shared data structures
 * **route**: A routing wrapper around [httprouter](https://github.com/julienschmidt/httprouter) using `context.Context`
 * **version**: Version informations and metric